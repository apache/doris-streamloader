// Licensed to the Apache Software Foundation (ASF) under one
// or more contributor license agreements.  See the NOTICE file
// distributed with this work for additional information
// regarding copyright ownership.  The ASF licenses this file
// to you under the Apache License, Version 2.0 (the
// "License"); you may not use this file except in compliance
// with the License.  You may obtain a copy of the License at
//
//   http://www.apache.org/licenses/LICENSE-2.0
//
// Unless required by applicable law or agreed to in writing,
// software distributed under the License is distributed on an
// "AS IS" BASIS, WITHOUT WARRANTIES OR CONDITIONS OF ANY
// KIND, either express or implied.  See the License for the
// specific language governing permissions and limitations
// under the License.

package main

import (
	"flag"
	"fmt"
	"math"
	"os"
	"strconv"
	"strings"
	"sync"
	"time"

	"doris-streamloader/loader"
	file "doris-streamloader/reader"
	"doris-streamloader/report"
	"doris-streamloader/utils"

	log "github.com/sirupsen/logrus"
)

const (
	fileBufferSize              = 16 * 1024 * 1024 // 16MB
	bufferSize                  = 1 * 1024 * 1024  // 1MB
	queueSize                   = 50 * 1024 * 1024 //50MB
	defaultTimeout              = 60 * 60 * 10
	defaultBatchRows            = 4096
	defaultBatchBytes           = 943718400
	defaultMaxBytesPerTask      = 9663676416
	defaultReportDuration       = 1
	defaultMaxRetryTimes        = 3
	defaultRetryInterval        = 60
	defaultDiskThroughput       = 800 // 800MB/s
	defaultStreamLoadThroughput = 100 // 100MB/s
)

var (
	sourceFilePaths string

	url       string
	dbName    string
	tableName string
	userName  string
	password  string
	compress  bool
	header    string
	headers   map[string]string

	timeout int

	batchRows            int
	batchBytes           int
	maxRowsPerTask       int
	maxBytesPerTask      int
	debug                bool
	workers              int
	enableConcurrency    bool
	diskThroughput       int
	streamLoadThroughput int
	checkUTF8            bool
	reportDuration       int
	retry                string
	maxRetryTimes        int
	retryInterval        int
	retryInfo            map[int]int
	showVersion          bool

	bufferPool = sync.Pool{
		New: func() interface{} {
			return make([]byte, 0, bufferSize)
		},
	}
	loadInfo  *loader.LoadInfo
	loadResp  *loader.Resp
	startTime time.Time
)

func initFlags() {
	flag.StringVar(&sourceFilePaths, "source_file", "", "source file paths")
	flag.StringVar(&url, "url", "", "url")
	flag.StringVar(&dbName, "db", "", "db name")
	flag.StringVar(&tableName, "table", "", "table name")
	flag.StringVar(&userName, "u", "root", "username")
	flag.StringVar(&password, "p", "", "password")
	flag.StringVar(&header, "header", "", "header")
	flag.BoolVar(&compress, "compress", false, "compress")
	flag.IntVar(&timeout, "timeout", defaultTimeout, "connect/read/write timeout seconds for rw and wait fe/be header") // 10h
	flag.IntVar(&batchRows, "batch", defaultBatchRows, "batch row size")
	flag.IntVar(&batchBytes, "batch_byte", defaultBatchBytes, "batch byte size")
	flag.IntVar(&maxBytesPerTask, "max_byte_per_task", defaultMaxBytesPerTask, "max byte per task") // 100G
	flag.IntVar(&workers, "workers", 0, "workers")
	flag.IntVar(&diskThroughput, "disk_throughput", defaultDiskThroughput, "disk throughput")
	flag.IntVar(&streamLoadThroughput, "streamload_throughput", defaultStreamLoadThroughput, "estimate streamload throughput")
	flag.BoolVar(&checkUTF8, "check_utf8", true, "check utf8")
	flag.IntVar(&reportDuration, "report_duration", defaultReportDuration, "report duration") // 1s
	flag.StringVar(&retry, "auto_retry", "", "retry failure")
	flag.IntVar(&maxRetryTimes, "auto_retry_times", defaultMaxRetryTimes, "retry failure")
	flag.IntVar(&retryInterval, "auto_retry_interval", defaultRetryInterval, "retry failure")
	flag.BoolVar(&debug, "debug", false, "enable debug")
	flag.BoolVar(&showVersion, "version", false, "Display the version")

	flag.Parse()

	paramCheck()

	loadInfo = &loader.LoadInfo{
		SourceFilePaths:      sourceFilePaths,
		Url:                  url,
		DbName:               dbName,
		TableName:            tableName,
		UserName:             userName,
		Password:             password,
		Compress:             compress,
		Headers:              headers,
		Timeout:              timeout,
		BatchRows:            batchRows,
		BatchBytes:           batchBytes,
		MaxBytesPerTask:      maxBytesPerTask,
		Debug:                debug,
		Workers:              workers,
		DiskThroughput:       diskThroughput,
		StreamLoadThroughput: streamLoadThroughput,
		CheckUTF8:            checkUTF8,
		ReportDuration:       reportDuration,
		NeedRetry:            true,
		RetryTimes:           maxRetryTimes,
		RetryInterval:        retryInterval,
	}

	loadResp = &loader.Resp{
		Status:         "Success",
		TotalRows:      0,
		FailLoadRows:   0,
		LoadedRows:     0,
		FilteredRows:   0,
		UnselectedRows: 0,
		LoadBytes:      0,
		LoadTimeMs:     0,
		LoadFiles:      []string{},
	}

	logLevel := "info"
	// debug print flags
	if debug {
		logLevel = "debug"

		fmt.Println("source_file: ", sourceFilePaths)
		fmt.Println("url: ", url)
		fmt.Println("db: ", dbName)
		fmt.Println("table: ", tableName)
		fmt.Println("username: ", userName)
		fmt.Println("password: ", password)
		// print headers
		for k, v := range headers {
			fmt.Printf("header: %s:%s\n", k, v)
		}
		fmt.Println("compress: ", compress)
		fmt.Println("timeout: ", timeout)
		fmt.Println("batch_row_size: ", batchRows)
		fmt.Println("batch_byte_size: ", batchBytes)
		fmt.Println("max_rows_per_task: ", maxRowsPerTask)
		fmt.Println("max_bytes_per_task: ", maxBytesPerTask)
		fmt.Println("debug: ", debug)
		fmt.Println("workers: ", workers)
		fmt.Println("check_utf8: ", checkUTF8)
		fmt.Println("report_duration: ", reportDuration)
		fmt.Println("retry_info: ", retry)
		fmt.Println("retry_times: ", maxRetryTimes)
		fmt.Println("retry_interval: ", retryInterval)
	}

	utils.InitLog(logLevel)
}

//go:generate go run gen_version.go
func paramCheck() {
	if showVersion {
		commitHash := GitCommit
		version := Version
		fmt.Printf("version %s, git commit %s\n", version, commitHash)
		os.Exit(0)
	}

	// split retry "a,b;c,d" into {a:b; c:d}
	retryInfo = make(map[int]int)
	if retry != "" {
		for _, v := range strings.Split(retry, ";") {
			kv := strings.Split(v, ",")
			workerIndex, err := strconv.ParseInt(kv[0], 20, 64)
			if err != nil {
				log.Errorf("bad retry info, err %v", err)
				os.Exit(1)
			}
			taskIndex, err := strconv.ParseInt(kv[1], 20, 64)
			if err != nil {
				log.Errorf("bad retry info, err %v", err)
				os.Exit(1)
			}
			retryInfo[int(workerIndex)] = int(taskIndex)
		}
	}

	// check url
	if url == "" {
		log.Errorf("url is empty")
		os.Exit(1)
	}

	// check source file path
	if sourceFilePaths == "" {
		log.Errorf("source file path is empty")
		os.Exit(1)
	}

	if dbName == "" {
		log.Errorf("db name is empty")
		os.Exit(1)
	}

	if tableName == "" {
		log.Errorf("table name is empty")
		os.Exit(1)
	}

	// split header "a:b?c:d" into {a:b, c:d}
	if header != "" {
		headers = make(map[string]string)
		for _, v := range strings.Split(header, "?") {
			if v == "" {
				continue
			}
			kv := strings.Split(v, ":")
<<<<<<< HEAD
			if strings.ToLower(kv[0]) == "format" && strings.ToLower(kv[1]) == "csv" {
				enableConcurrency = true
			}
			headers[kv[0]] = kv[1]
=======
			if len(kv) > 2 {
				headers[kv[0]] = strings.Join(kv[1:], ":")
			} else {
				headers[kv[0]] = kv[1]
			}
>>>>>>> 9529a99b
		}
	}

	if timeout <= 0 {
		log.Warnf("timeout invalid: %d, replace with default value: %d", timeout, defaultTimeout)
		timeout = defaultTimeout
	}

	if batchRows <= 0 {
		log.Warnf("batchRows invalid: %d, replace with default value: %d", batchRows, defaultBatchRows)
		batchRows = defaultBatchRows
	}

	if batchBytes <= 0 {
		log.Warnf("batchBytes invalid: %d, replace with default value: %d", batchBytes, defaultBatchBytes)
		batchBytes = defaultBatchBytes
	}

	if reportDuration <= 0 {
		log.Warnf("reportDuration invalid: %d, replace with default value: %d", reportDuration, defaultReportDuration)
		reportDuration = defaultReportDuration
	}

	if maxBytesPerTask <= 0 {
		log.Warnf("maxBytesPerTask invalid: %d, replace with default value: %d", maxBytesPerTask, defaultMaxBytesPerTask)
		maxBytesPerTask = defaultMaxBytesPerTask
	}

	if maxRetryTimes < 0 {
		log.Warnf("maxRetryTimes invalid: %d, replace with default value: %d", maxRetryTimes, defaultMaxRetryTimes)
		maxRetryTimes = defaultMaxRetryTimes
	}

	if retryInterval < 0 {
		log.Warnf("retryInterval invalid: %d, replace with default value: %d", retryInterval, defaultRetryInterval)
		retryInterval = defaultRetryInterval
	}
}

func calculateAndCheckWorkers(reader *file.FileReader, size int64) {
	if workers > 0 {
		return
	}

	if !enableConcurrency {
		loadInfo.Workers = 1
		return
	}

	ratio := float64(size) / float64(maxBytesPerTask)
	tmpWorkers := 0

	if ratio > 0.0 && ratio <= 0.001 {
		tmpWorkers = 1
	} else if ratio > 0.001 && ratio <= 0.01 {
		tmpWorkers = 2
	} else if ratio > 0.01 && ratio <= 0.1 {
		tmpWorkers = 4
	} else {
		tmpWorkers = 8
	}
	tmpWorkers = int(math.Min(float64(tmpWorkers), float64(diskThroughput)/float64(streamLoadThroughput)))

	log.Infof("worker number is %d, which is <= 0, trigger automatic inference. Final worker number is %d", workers, tmpWorkers)
	workers = tmpWorkers
	loadInfo.Workers = workers
}

func createStreamLoad(report *report.Reporter, queues []chan []byte) *loader.StreamLoad {
	// create StreamLoadOption && StreamLoad from flags
	streamLoadOption := loader.StreamLoadOption{
		Compress:  compress,
		CheckUTF8: checkUTF8,
		Timeout:   timeout,
	}
	return loader.NewStreamLoad(url, dbName, tableName, userName, password, headers, queues, &bufferPool, streamLoadOption, report, loadResp)
}

func createQueues(queues *[]chan []byte) {
	for i := 0; i < workers; i++ {
		*queues = append(*queues, make(chan []byte, queueSize))
	}
}

func main() {
	initFlags()
	retryCount := 0
	for {
		// create queue by worker size
		var queues []chan []byte
		// create file reader
		fileSize := int64(0)
		reader := file.NewFileReader(sourceFilePaths, batchRows, batchBytes, fileBufferSize, &queues, &bufferPool, &fileSize)
		calculateAndCheckWorkers(reader, fileSize)
		createQueues(&queues)
		reporter := report.NewReporter(reportDuration, fileSize, uint64(workers))
		streamLoad := createStreamLoad(reporter, queues)
		if retryCount == 0 {
			startTime = time.Now()
		}

		maxRowsPerTask = math.MinInt32
		streamLoad.Load(workers, maxRowsPerTask, maxBytesPerTask, &retryInfo)
		reporter.Report()
		defer reporter.CloseWait()
		reader.Read(reporter, workers, maxBytesPerTask, &retryInfo, loadResp, retryCount)
		reader.Close()

		streamLoad.Wait(loadInfo, retryCount, &retryInfo, startTime)
		if !loadInfo.NeedRetry || retryCount >= loadInfo.RetryTimes-1 {
			break
		}
		time.Sleep(time.Duration(loadInfo.RetryInterval) * time.Second)
		retryCount++
	}
}<|MERGE_RESOLUTION|>--- conflicted
+++ resolved
@@ -246,18 +246,14 @@
 				continue
 			}
 			kv := strings.Split(v, ":")
-<<<<<<< HEAD
 			if strings.ToLower(kv[0]) == "format" && strings.ToLower(kv[1]) == "csv" {
 				enableConcurrency = true
 			}
-			headers[kv[0]] = kv[1]
-=======
 			if len(kv) > 2 {
 				headers[kv[0]] = strings.Join(kv[1:], ":")
 			} else {
 				headers[kv[0]] = kv[1]
 			}
->>>>>>> 9529a99b
 		}
 	}
 
