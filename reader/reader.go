--- conflicted
+++ resolved
@@ -29,12 +29,6 @@
 	"sync/atomic"
 	"time"
 
-<<<<<<< HEAD
-	loader "doris-streamloader/loader"
-	report "doris-streamloader/report"
-
-=======
->>>>>>> c0cd939b
 	log "github.com/sirupsen/logrus"
 )
 
@@ -143,7 +137,7 @@
 				break
 			} else if err != nil {
 				log.Errorf("Read file failed, error message: %v, before retrying, we suggest:\n1.Check the input data files and fix if there is any problem.\n2.Do select count(*) to check whether data is partially loaded.\n3.If the data is partially loaded and duplication is unacceptable, consider dropping the table (with caution that all data in the table will be lost) and retry.\n4.Otherwise, just retry.\n", err)
-				if len(line) !=0 {
+				if len(line) != 0 {
 					log.Error("5.When using a specified line delimiter, the file must end with that delimiter.")
 				}
 				os.Exit(1)
